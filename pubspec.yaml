--- conflicted
+++ resolved
@@ -35,7 +35,6 @@
 flutter:
   uses-material-design: true
   fonts:
-<<<<<<< HEAD
     - family: RadixIcons
       fonts:
         - asset: "lib/icons/RadixIcons.otf"
@@ -49,141 +48,90 @@
       fonts:
         - asset: "lib/fonts/Geist-Black.otf"
           weight: 800
+        - asset: "lib/fonts/Geist-BlackItalic.otf"
+          weight: 800
+          style: italic
         - asset: "lib/fonts/Geist-Bold.otf"
           weight: 700
+        - asset: "lib/fonts/Geist-BoldItalic.otf"
+          weight: 700
+          style: italic
+        - asset: "lib/fonts/Geist-ExtraLightItalic.otf"
+          weight: 200
+          style: italic
         - asset: "lib/fonts/Geist-Light.otf"
           weight: 300
+        - asset: "lib/fonts/Geist-LightItalic.otf"
+          weight: 300
+          style: italic
         - asset: "lib/fonts/Geist-Medium.otf"
           weight: 500
+        - asset: "lib/fonts/Geist-MediumItalic.otf"
+          weight: 500
+          style: italic
         - asset: "lib/fonts/Geist-SemiBold.otf"
           weight: 600
+        - asset: "lib/fonts/Geist-SemiBoldItalic.otf"
+          weight: 600
+          style: italic
         - asset: "lib/fonts/Geist-Thin.otf"
           weight: 100
+        - asset: "lib/fonts/Geist-ThinItalic.otf"
+          weight: 100
+          style: italic
         - asset: "lib/fonts/Geist-UltraBlack.otf"
           weight: 900
         - asset: "lib/fonts/Geist-UltraLight.otf"
           weight: 200
         - asset: "lib/fonts/Geist-Regular.otf"
           weight: 400
+        - asset: "lib/fonts/Geist-RegularItalic.otf"
+          weight: 400
+          style: italic
     - family: "GeistMono"
       fonts:
         - asset: "lib/fonts/GeistMono-Black.otf"
           weight: 800
+        - asset: "lib/fonts/GeistMono-BlackItalic.otf"
+          weight: 800
+          style: italic
         - asset: "lib/fonts/GeistMono-Bold.otf"
           weight: 700
+        - asset: "lib/fonts/GeistMono-BoldItalic.otf"
+          weight: 700
+          style: italic
+        - asset: "lib/fonts/GeistMono-ExtraLightItalic.otf"
+          weight: 200
+          style: italic
         - asset: "lib/fonts/GeistMono-Light.otf"
           weight: 300
+        - asset: "lib/fonts/GeistMono-LightItalic.otf"
+          weight: 300
+          style: italic
         - asset: "lib/fonts/GeistMono-Medium.otf"
           weight: 500
+        - asset: "lib/fonts/GeistMono-MediumItalic.otf"
+          weight: 500
+          style: italic
         - asset: "lib/fonts/GeistMono-Regular.otf"
           weight: 400
+        - asset: "lib/fonts/GeistMono-Italic.otf"
+          weight: 400
+          style: italic
         - asset: "lib/fonts/GeistMono-SemiBold.otf"
           weight: 600
+        - asset: "lib/fonts/GeistMono-SemiBoldItalic.otf"
+          weight: 600
+          style: italic
         - asset: "lib/fonts/GeistMono-Thin.otf"
           weight: 100
+        - asset: "lib/fonts/GeistMono-ThinItalic.otf"
+          weight: 100
+          style: italic
         - asset: "lib/fonts/GeistMono-UltraBlack.otf"
           weight: 900
         - asset: "lib/fonts/GeistMono-UltraLight.otf"
           weight: 200
-=======
-  - family: RadixIcons
-    fonts:
-    - asset: "lib/icons/RadixIcons.otf"
-  - family: BootstrapIcons
-    fonts:
-    - asset: "lib/icons/BootstrapIcons.otf"
-  - family: LucideIcons
-    fonts:
-    - asset: "lib/icons/LucideIcons.ttf"
-  - family: "GeistSans"
-    fonts:
-    - asset: "lib/fonts/Geist-Black.otf"
-      weight: 800
-    - asset: "lib/fonts/Geist-BlackItalic.otf"
-      weight: 800
-      style: italic
-    - asset: "lib/fonts/Geist-Bold.otf"
-      weight: 700
-    - asset: "lib/fonts/Geist-BoldItalic.otf"
-      weight: 700
-      style: italic
-    - asset: "lib/fonts/Geist-ExtraLightItalic.otf"
-      weight: 200
-      style: italic
-    - asset: "lib/fonts/Geist-Light.otf"
-      weight: 300
-    - asset: "lib/fonts/Geist-LightItalic.otf"
-      weight: 300
-      style: italic
-    - asset: "lib/fonts/Geist-Medium.otf"
-      weight: 500
-    - asset: "lib/fonts/Geist-MediumItalic.otf"
-      weight: 500
-      style: italic
-    - asset: "lib/fonts/Geist-SemiBold.otf"
-      weight: 600
-    - asset: "lib/fonts/Geist-SemiBoldItalic.otf"
-      weight: 600
-      style: italic
-    - asset: "lib/fonts/Geist-Thin.otf"
-      weight: 100
-    - asset: "lib/fonts/Geist-ThinItalic.otf"
-      weight: 100
-      style: italic
-    - asset: "lib/fonts/Geist-UltraBlack.otf"
-      weight: 900
-    - asset: "lib/fonts/Geist-UltraLight.otf"
-      weight: 200
-    - asset: "lib/fonts/Geist-Regular.otf"
-      weight: 400
-    - asset: "lib/fonts/Geist-RegularItalic.otf"
-      weight: 400
-      style: italic
-  - family: "GeistMono"
-    fonts:
-    - asset: "lib/fonts/GeistMono-Black.otf"
-      weight: 800
-    - asset: "lib/fonts/GeistMono-BlackItalic.otf"
-      weight: 800
-      style: italic
-    - asset: "lib/fonts/GeistMono-Bold.otf"
-      weight: 700
-    - asset: "lib/fonts/GeistMono-BoldItalic.otf"
-      weight: 700
-      style: italic
-    - asset: "lib/fonts/GeistMono-ExtraLightItalic.otf"
-      weight: 200
-      style: italic
-    - asset: "lib/fonts/GeistMono-Light.otf"
-      weight: 300
-    - asset: "lib/fonts/GeistMono-LightItalic.otf"
-      weight: 300
-      style: italic
-    - asset: "lib/fonts/GeistMono-Medium.otf"
-      weight: 500
-    - asset: "lib/fonts/GeistMono-MediumItalic.otf"
-      weight: 500
-      style: italic
-    - asset: "lib/fonts/GeistMono-Regular.otf"
-      weight: 400
-    - asset: "lib/fonts/GeistMono-Italic.otf"
-      weight: 400
-      style: italic
-    - asset: "lib/fonts/GeistMono-SemiBold.otf"
-      weight: 600
-    - asset: "lib/fonts/GeistMono-SemiBoldItalic.otf"
-      weight: 600
-      style: italic
-    - asset: "lib/fonts/GeistMono-Thin.otf"
-      weight: 100
-    - asset: "lib/fonts/GeistMono-ThinItalic.otf"
-      weight: 100
-      style: italic
-    - asset: "lib/fonts/GeistMono-UltraBlack.otf"
-      weight: 900
-    - asset: "lib/fonts/GeistMono-UltraLight.otf"
-      weight: 200
->>>>>>> 2e188e49
 
 topics:
   - widgets
