import 'dart:async';

import 'package:flutter/foundation.dart';
import 'package:flutter/services.dart';
import 'package:shadcn_flutter/shadcn_flutter.dart';
import 'package:syntax_highlight/syntax_highlight.dart';

class CodeHighlighter extends StatefulWidget {
  final String code;
  final String mode;

  const CodeHighlighter({
    super.key,
    required this.code,
    required this.mode,
  });

  @override
  State<CodeHighlighter> createState() => _CodeHighlighterState();
}

class _CodeHighlighterState extends State<CodeHighlighter> {
  static final Map<String, FutureOr<bool>> _initializedLanguages = {};
  static final Map<Brightness, FutureOr<HighlighterTheme>> _initializedThemes =
      {};

  static FutureOr<bool> initializeLanguage(String mode) {
    final current = _initializedLanguages[mode];
    if (current != null) {
      return current;
    }
    final future = Highlighter.initialize([mode]).then((_) {
      _initializedLanguages[mode] = true;
      return true;
    });
    _initializedLanguages[mode] = future;
    return future;
  }

  static FutureOr<HighlighterTheme> initializeTheme(Brightness brightness) {
    final current = _initializedThemes[brightness];
    if (current != null) {
      return current;
    }
    final future = HighlighterTheme.loadForBrightness(brightness).then(
      (value) {
        _initializedThemes[brightness] = value;
        return value;
      },
    );
    _initializedThemes[brightness] = future;
    return future;
  }

  FutureOr<HighlighterTheme> _request() {
    var brightness = Theme.of(context).brightness;
    return initializeLanguage(widget.mode).then((_) {
      return initializeTheme(brightness);
    });
  }

  @override
  Widget build(BuildContext context) {
    return FutureOrBuilder(
      future: _request().catchError((err, stackTrace) {
        if (kDebugMode) {
          print(err);
          print(stackTrace);
        }
      }),
      builder: (context, snapshot) {
        if (snapshot.connectionState == ConnectionState.waiting) {
          return const SizedBox(
            height: 100,
            child: Center(
              child: CircularProgressIndicator(),
            ),
          );
        }
        if (snapshot.hasError) {
          return Text('${snapshot.error}');
        }
        if (snapshot.hasData) {
          return SelectableText.rich(
              Highlighter(language: widget.mode, theme: snapshot.requireData)
                  .highlight(widget.code));
        }
        return const Text('Empty');
      },
    );
  }
}

class CodeBlock extends StatelessWidget {
  final String code;
  final String mode;
  final List<Widget> actions;

  const CodeBlock({
    super.key,
    required this.code,
    required this.mode,
    this.actions = const [],
  });

  @override
  Widget build(BuildContext context) {
    return CodeSnippet(
      code: CodeHighlighter(code: code, mode: mode),
      actions: [
        ...actions,
        IconButton.ghost(
<<<<<<< HEAD
          density: ButtonDensity.icon,
=======
          size: ButtonSize.small,
>>>>>>> b3f48683
          onPressed: () {
            Clipboard.setData(ClipboardData(text: code)).then((_) {
              if (context.mounted) {
                showToast(
                  context: context,
                  builder: (context, overlay) {
                    return const Card(
                      child: Row(
                        mainAxisSize: MainAxisSize.min,
                        spacing: 8,
                        children: [
                          Icon(Icons.check),
                          Text('Copied to clipboard'),
                        ],
                      ),
                    );
                  },
                );
              }
            });
          },
          icon: const Icon(
            Icons.copy,
            size: 16,
          ),
        ),
      ],
    );
  }
}<|MERGE_RESOLUTION|>--- conflicted
+++ resolved
@@ -110,11 +110,6 @@
       actions: [
         ...actions,
         IconButton.ghost(
-<<<<<<< HEAD
-          density: ButtonDensity.icon,
-=======
-          size: ButtonSize.small,
->>>>>>> b3f48683
           onPressed: () {
             Clipboard.setData(ClipboardData(text: code)).then((_) {
               if (context.mounted) {
